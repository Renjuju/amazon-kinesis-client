--- conflicted
+++ resolved
@@ -34,18 +34,11 @@
     private ExtendedSequenceNumber pendingCheckpoint;
     private Long ownerSwitchesSinceCheckpoint = 0L;
     private Set<String> parentShardIds  = new HashSet<>();
-<<<<<<< HEAD
     private Set<String> childShardIds = new HashSet<>();
-
-    public Lease build() {
-        return new Lease(leaseKey, leaseOwner, leaseCounter, concurrencyToken, lastCounterIncrementNanos,
-                checkpoint, pendingCheckpoint, ownerSwitchesSinceCheckpoint, parentShardIds, childShardIds);
-=======
     private byte[] pendingCheckpointState;
 
     public Lease build() {
-        return new Lease(leaseKey, leaseOwner, leaseCounter, concurrencyToken, lastCounterIncrementNanos,
-                checkpoint, pendingCheckpoint, ownerSwitchesSinceCheckpoint, parentShardIds, pendingCheckpointState);
->>>>>>> 15f17700
+        return new Lease(leaseKey, leaseOwner, leaseCounter, concurrencyToken, lastCounterIncrementNanos, checkpoint,
+                         pendingCheckpoint, ownerSwitchesSinceCheckpoint, parentShardIds, childShardIds, pendingCheckpointState);
     }
 }